--- conflicted
+++ resolved
@@ -185,11 +185,7 @@
   }
 
   /**
-<<<<<<< HEAD
-   * Retrieve the whole file (to a temporary file, on disk).
-=======
    * Retrieve the whole file (to a temporary file on disk).
->>>>>>> 95bf2b9a
    *
    * @throws IOException
    */
