<project xmlns="http://maven.apache.org/POM/4.0.0" xmlns:xsi="http://www.w3.org/2001/XMLSchema-instance" xsi:schemaLocation="http://maven.apache.org/POM/4.0.0 http://maven.apache.org/maven-v4_0_0.xsd">

  <modelVersion>4.0.0</modelVersion>

  <name>Google Genomics and Dataflow</name>
  <description>Google Genomics Dataflow pipelines.</description>
  <url>https://github.com/googlegenomics/dataflow-java</url>
  <groupId>com.google.cloud.genomics</groupId>
  <artifactId>google-genomics-dataflow</artifactId>
  <packaging>jar</packaging>
  <version>v1beta2-0.16-SNAPSHOT</version>

  <organization>
    <name>Google</name>
    <url>http://www.google.com/</url>
  </organization>

  <licenses>
    <license>
      <name>The Apache Software License, Version 2.0</name>
      <url>http://www.apache.org/licenses/LICENSE-2.0.txt</url>
      <distribution>repo</distribution>
    </license>
  </licenses>

  <developers>
    <developer>
      <id>cassiedoll</id>
      <name>Cassie Doll</name>
      <organization>Google</organization>
      <organizationUrl>http://www.google.com</organizationUrl>
      <timezone>-7</timezone>
    </developer>
    <developer>
      <id>kwestbrooks</id>
      <organization>Google</organization>
      <organizationUrl>http://www.google.com</organizationUrl>
      <timezone>-7</timezone>
    </developer>
    <developer>
      <id>xzhangpeijin</id>
      <name>Peijin Zhang</name>
      <organization>Google</organization>
      <organizationUrl>http://www.google.com</organizationUrl>
      <timezone>-7</timezone>
    </developer>
  </developers>

  <scm>
    <connection>scm:git:git@github.com:googlegenomics/dataflow-java.git</connection>
    <developerConnection>scm:git:git@github.com:googlegenomics/dataflow-java.git</developerConnection>
    <url>git@github.com:googlegenomics/dataflow-java.git</url>
    <tag>HEAD</tag>
  </scm>

  <distributionManagement>
    <snapshotRepository>
      <id>ossrh</id>
      <url>https://oss.sonatype.org/content/repositories/snapshots/</url>
    </snapshotRepository>
    <repository>
      <id>ossrh</id>
      <url>https://oss.sonatype.org/service/local/staging/deploy/maven2/</url>
    </repository>
  </distributionManagement>

  <dependencies>
    <!-- Dataflow SDK -->
    <dependency>
      <groupId>com.google.cloud.dataflow</groupId>
      <artifactId>google-cloud-dataflow-java-sdk-all</artifactId>
      <version>0.4.150727</version>
    </dependency>

    <!-- Google client dependencies -->
    <dependency>
      <groupId>com.google.api-client</groupId>
      <artifactId>google-api-client</artifactId>
      <version>${google.api.version}</version>
      <exclusions>
        <!-- Exclude an old version of guava which is being pulled
             in by a transitive dependency google-api-client 1.19.0 -->
        <exclusion>
          <groupId>com.google.guava</groupId>
          <artifactId>guava-jdk5</artifactId>
        </exclusion>
      </exclusions>
    </dependency>
    <dependency>
      <groupId>com.google.oauth-client</groupId>
      <artifactId>google-oauth-client</artifactId>
      <version>${google.api.version}</version>
    </dependency>
    <dependency>
      <groupId>com.google.oauth-client</groupId>
      <artifactId>google-oauth-client-jetty</artifactId>
      <version>${google.api.version}</version>
    </dependency>
    <dependency>
      <groupId>com.google.oauth-client</groupId>
      <artifactId>google-oauth-client-java6</artifactId>
      <version>${google.api.version}</version>
    </dependency>
    <dependency>
      <groupId>com.google.http-client</groupId>
      <artifactId>google-http-client</artifactId>
      <version>${google.api.version}</version>
    </dependency>
    <dependency>
      <groupId>com.google.http-client</groupId>
      <artifactId>google-http-client-jackson2</artifactId>
      <version>${google.api.version}</version>
    </dependency>
    <dependency>
      <groupId>com.google.apis</groupId>
      <artifactId>google-api-services-genomics</artifactId>
      <version>v1beta2-rev25-1.19.1</version>
      <exclusions>
        <!-- Exclude an old version of guava which is being pulled
             in by a transitive dependency google-api-client 1.19.0 -->
        <exclusion>
          <groupId>com.google.guava</groupId>
          <artifactId>guava-jdk5</artifactId>
        </exclusion>
      </exclusions>
    </dependency>
    <dependency>
      <groupId>com.google.cloud.genomics</groupId>
      <artifactId>google-genomics-utils</artifactId>
<<<<<<< HEAD
      <version>v1beta2-0.31</version>
=======
      <version>v1beta2-0.33</version>
>>>>>>> 3206a7b9
      <exclusions>
        <!-- Exclude an old version of guava which is being pulled
             in by a transitive dependency google-api-client 1.19.0 -->
        <exclusion>
          <groupId>com.google.guava</groupId>
          <artifactId>guava-jdk5</artifactId>
        </exclusion>
      </exclusions>
    </dependency>

    <dependency>
      <groupId>com.google.guava</groupId>
      <artifactId>guava</artifactId>
      <version>18.0</version>
    </dependency>
    <dependency>
      <groupId>gov.nist.math.jama</groupId>
      <artifactId>gov.nist.math.jama</artifactId>
      <version>1.1.1</version>
    </dependency>
    <dependency>
      <groupId>org.apache.commons</groupId>
      <artifactId>commons-math3</artifactId>
      <version>3.2</version>
    </dependency>
    <dependency>
      <groupId>org.reflections</groupId>
      <artifactId>reflections</artifactId>
      <version>0.9.9</version>
    </dependency>
    <dependency>
      <groupId>junit</groupId>
      <artifactId>junit</artifactId>
      <version>4.11</version>
      <scope>test</scope>
    </dependency>
    <dependency>
      <groupId>org.hamcrest</groupId>
      <artifactId>hamcrest-all</artifactId>
      <version>1.3</version>
      <scope>test</scope>
    </dependency>
    <dependency>
      <groupId>org.mortbay.jetty</groupId>
      <artifactId>jetty</artifactId>
      <version>${jetty.version}</version>
      <scope>runtime</scope>
    </dependency>
    <dependency>
      <groupId>org.mortbay.jetty</groupId>
      <artifactId>jetty-util</artifactId>
      <version>${jetty.version}</version>
      <scope>runtime</scope>
    </dependency>
    <dependency>
      <groupId>javax.servlet</groupId>
      <artifactId>servlet-api</artifactId>
      <version>2.5</version>
      <scope>runtime</scope>
    </dependency>
    <dependency>
      <groupId>com.github.samtools</groupId>
      <artifactId>htsjdk</artifactId>
      <version>1.128</version>
      <exclusions>
        <exclusion>
          <groupId>org.testng</groupId>
            <artifactId>testng</artifactId>
        </exclusion>
      </exclusions>
    </dependency>
    <dependency>
      <groupId>com.google.cloud.genomics</groupId>
      <artifactId>gatk-tools-java</artifactId>
      <version>1.0</version>
    </dependency>
    <dependency>
      <groupId>com.google.protobuf</groupId>
      <artifactId>protobuf-java</artifactId>
      <version>3.0.0-alpha-3</version>
    </dependency>   
  </dependencies>

  <profiles>
    <profile>
      <id>release</id>
      <build>
        <plugins>
          <plugin>
            <groupId>org.apache.maven.plugins</groupId>
            <artifactId>maven-gpg-plugin</artifactId>
            <version>1.5</version>
            <executions>
              <execution>
                <id>sign-artifacts</id>
                <phase>verify</phase>
                <goals>
                  <goal>sign</goal>
                </goals>
              </execution>
            </executions>
          </plugin>
        </plugins>
      </build>
    </profile>
  </profiles>

  <build>
    <plugins>
      <plugin>
        <groupId>org.apache.maven.plugins</groupId>
        <artifactId>maven-compiler-plugin</artifactId>
        <version>3.2</version>
        <configuration>
          <source>${java.version}</source>
          <target>${java.version}</target>
        </configuration>
      </plugin>

      <plugin>
        <groupId>org.apache.maven.plugins</groupId>
        <artifactId>maven-release-plugin</artifactId>
        <version>2.5</version>
        <configuration>
          <autoVersionSubmodules>true</autoVersionSubmodules>
          <releaseProfiles>release</releaseProfiles>
          <goals>deploy</goals>
        </configuration>
      </plugin>

      <plugin>
        <groupId>org.eluder.coveralls</groupId>
        <artifactId>coveralls-maven-plugin</artifactId>
        <version>2.2.0</version>
      </plugin>

      <plugin>
        <groupId>org.apache.maven.plugins</groupId>
        <artifactId>maven-shade-plugin</artifactId>
        <version>2.3</version>
        <executions>
          <execution>
            <phase>package</phase>
            <goals>
              <goal>shade</goal>
            </goals>
            <configuration>
              <shadedArtifactAttached>true</shadedArtifactAttached>
              <shadedClassifierName>runnable</shadedClassifierName>
            </configuration>
          </execution>
        </executions>
      </plugin>

      <plugin>
        <groupId>org.apache.maven.plugins</groupId>
        <artifactId>maven-dependency-plugin</artifactId>
        <version>2.8</version>
        <executions>
          <execution>
            <id>copy-dependencies</id>
            <phase>package</phase>
            <goals>
              <goal>copy-dependencies</goal>
            </goals>
          </execution>
        </executions>
      </plugin>

      <!-- adds "mvn verify" command to run the integration tests (any test ending in IT or ITCase). -->
      <plugin>
        <groupId>org.apache.maven.plugins</groupId>
        <artifactId>maven-failsafe-plugin</artifactId>
        <version>2.18.1</version>
        <configuration>
          <useSystemClassLoader>false</useSystemClassLoader>
        </configuration>
        <executions>
          <execution>
            <goals>
              <goal>integration-test</goal>
              <goal>verify</goal>
            </goals>
          </execution>
        </executions>
      </plugin>
    </plugins>
  </build>

  <properties>
    <java.version>1.7</java.version>
    <jetty.version>6.1.26</jetty.version>
    <junit.version>4.11</junit.version>
    <google.api.version>1.19.0</google.api.version>
    <jackson.version>2.4.2</jackson.version>
    <maven.enforcer.jdk-version>[1.7,)</maven.enforcer.jdk-version>
    <project.build.sourceEncoding>UTF-8</project.build.sourceEncoding>
    <project.build.targetEncoding>UTF-8</project.build.targetEncoding>
  </properties>
</project><|MERGE_RESOLUTION|>--- conflicted
+++ resolved
@@ -127,11 +127,7 @@
     <dependency>
       <groupId>com.google.cloud.genomics</groupId>
       <artifactId>google-genomics-utils</artifactId>
-<<<<<<< HEAD
-      <version>v1beta2-0.31</version>
-=======
       <version>v1beta2-0.33</version>
->>>>>>> 3206a7b9
       <exclusions>
         <!-- Exclude an old version of guava which is being pulled
              in by a transitive dependency google-api-client 1.19.0 -->
